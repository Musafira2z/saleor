--- conflicted
+++ resolved
@@ -45,14 +45,11 @@
 - Add pages section in Dashboard 2.0; introduce Draftail WYSIWYG editor - #3751 by @dominik-zeglen
 - Support partially charged and partially refunded payment status - #3735 by @jxltom
 - Add translations to GraphQL API - #3789 by @michaljelonek
-<<<<<<< HEAD
-- Several improvement on checkout and payment API #3795 by @jxltom
-=======
 - Fix product create when no product type provided - #3804 by @michaljelonek
 - Add ordering to shipping method - #3806 by @michaljelonek
 - Add missing types for dashboard 2.0 after adding translations to API - #3802 by @jxltom
 - Add city choices and city area type to address validator API - #3788 by @jxltom
->>>>>>> 49480780
+- Several improvement on checkout and payment API #3795 by @jxltom
 
 
 ## 2.3.1
