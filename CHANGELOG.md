--- conflicted
+++ resolved
@@ -85,12 +85,8 @@
 - Add pagination tests - #5363 by @fowczarek
 - Add ability to assign multiple warehouses in mutations to create/update a shipping zone - #5399 by @fowczarek
 - Add filter by ids to warehouses query - #5414 by @fowczarek
-<<<<<<< HEAD
-
 - Add shipping rate price validation - #5411 by @kswiatek92
-=======
 - Remove unused settings and environment variables - #5420 by @maarcingebala
->>>>>>> 2b5d9026
 
 ## 2.9.0
 
