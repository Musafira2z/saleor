--- conflicted
+++ resolved
@@ -44,15 +44,12 @@
             value += f" {attribute.unit}"
     elif attribute.input_type == AttributeInputType.RICH_TEXT:
         value = clean_editor_js(value_instance.rich_text, to_string=True)
-<<<<<<< HEAD
     elif attribute.input_type == AttributeInputType.SWATCH:
         value = (
             value_instance.file_url if value_instance.file_url else value_instance.value
         )
-=======
     elif attribute.input_type == AttributeInputType.BOOLEAN:
         value = str(value_instance.boolean)
->>>>>>> d91841d9
     else:
         value = value_instance.name or value_instance.slug
     return value
