adyen==4.0.0
amqp==5.0.9; python_version >= "3.7"
aniso8601==7.0.0
asgiref==3.4.1; python_version >= "3.6"
astroid==2.9.3; python_full_version >= "3.6.2"
atomicwrites==1.4.0; python_version >= "3.6" and python_full_version < "3.0.0" and sys_platform == "win32" or sys_platform == "win32" and python_version >= "3.6" and python_full_version >= "3.4.0"
attrs==21.4.0; python_version >= "3.6" and python_full_version < "3.0.0" or python_full_version >= "3.5.0" and python_version >= "3.6"
authorizenet==1.1.4
babel==2.9.1; (python_version >= "2.7" and python_full_version < "3.0.0") or (python_full_version >= "3.4.0")
beautifulsoup4==4.7.1
beautifultable==0.7.0
billiard==3.6.4.0; python_version >= "3.6"
black==21.12b0; python_full_version >= "3.6.2"
boto3==1.20.39; python_version >= "3.6"
botocore==1.23.39; python_version >= "3.6"
braintree==4.13.1
brotli==1.0.9; platform_python_implementation == "CPython" and python_version >= "3.7"
brotlicffi==1.0.9.2; platform_python_implementation != "CPython" and python_version >= "3.7"
cachetools==4.2.4; python_version >= "3.5" and python_version < "4.0" and (python_version >= "3.7" and python_full_version < "3.0.0" or python_full_version >= "3.6.0" and python_version >= "3.7")
celery==5.1.2; python_version >= "3.6"
certifi==2021.10.8; python_version >= "2.7" and python_full_version < "3.0.0" or python_full_version >= "3.6.0"
cffi==1.15.0; platform_python_implementation != "CPython" and python_version >= "3.7"
cfgv==3.3.1; python_full_version >= "3.6.1"
charset-normalizer==2.0.10; python_full_version >= "3.6.0" and python_version >= "3"
click-didyoumean==0.3.0; python_full_version >= "3.6.2" and python_full_version < "4.0.0" and python_version >= "3.6"
click-plugins==1.1.1; python_version >= "3.6"
click-repl==0.2.0; python_version >= "3.6"
click==7.1.2; python_full_version >= "3.6.2" and python_version >= "3.6" and (python_version >= "2.7" and python_full_version < "3.0.0" or python_full_version >= "3.5.0") and (python_version >= "3.6" and python_full_version < "3.0.0" or python_full_version >= "3.5.0" and python_version >= "3.6") and python_full_version < "4.0.0"
codecov==2.1.12; (python_version >= "2.7" and python_full_version < "3.0.0") or (python_full_version >= "3.4.0")
colorama==0.4.4; sys_platform == "win32" and python_full_version >= "3.6.2" and (python_version >= "3.6" and python_full_version < "3.0.0" and sys_platform == "win32" or sys_platform == "win32" and python_version >= "3.6" and python_full_version >= "3.5.0") and (python_version >= "2.7" and python_full_version < "3.0.0" or python_full_version >= "3.5.0") and (python_version >= "2.7" and python_full_version < "3.0.0" and platform_system == "Windows" or python_full_version >= "3.5.0" and platform_system == "Windows")
coverage==6.2; python_version >= "3.6"
cssselect2==0.4.1; python_version >= "3.6"
deprecated==1.2.13; python_version >= "3.6" and python_full_version < "3.0.0" or python_full_version >= "3.4.0" and python_version >= "3.6"
distlib==0.3.4; python_full_version >= "3.6.1"
dj-database-url==0.5.0
dj-email-url==1.0.4
django-appconf==1.0.5; python_version >= "3.6"
django-cache-url==3.2.3
django-celery-beat==2.2.1
django-countries==7.2.1
django-debug-toolbar-request-history==0.1.4
django-debug-toolbar==3.2.4; python_version >= "3.6"
django-extensions==3.1.5; python_version >= "3.6"
django-filter==21.1; python_version >= "3.6"
django-graphiql-debug-toolbar==0.2.0; python_version >= "3.6" and python_version < "4.0"
django-js-asset==1.2.2; python_version >= "3.6"
django-measurement==3.2.3
django-mptt==0.13.4; python_version >= "3.6"
django-phonenumber-field==6.0.0; python_version >= "3.6"
django-prices-openexchangerates==1.1.0
django-prices-vatlayer==1.1.0
django-prices==2.2.0
django-redis==5.2.0; python_version >= "3.6"
django-storages==1.12.3; python_version >= "3.5"
django-stubs-ext==0.3.1; python_version >= "3.6"
django-stubs==1.8.0; python_version >= "3.6"
django-timezone-field==4.2.3; python_version >= "3.5"
django-versatileimagefield==2.2
django==3.2.11; python_version >= "3.6"
draftjs-sanitizer==1.0.0
enmerkar==0.7.1
et-xmlfile==1.1.0; python_version >= "3.6"
execnet==1.9.0; python_version >= "3.6" and python_full_version < "3.0.0" or python_full_version >= "3.5.0" and python_version >= "3.6"
faker==11.3.0; python_version >= "3.6"
filelock==3.4.2; python_full_version >= "3.6.1" and python_version >= "3.7"
flake8==3.9.2; (python_version >= "2.7" and python_full_version < "3.0.0") or (python_full_version >= "3.5.0")
fonttools==4.28.5; python_version >= "3.7"
freezegun==1.1.0; python_version >= "3.5"
gitdb==4.0.9; python_version >= "3.7" and python_full_version < "3.0.0" or python_full_version >= "3.4.0" and python_version < "3.10" and python_version >= "3.7"
gitpython==3.1.26; python_version >= "3.7" and python_full_version < "3.0.0" or python_full_version >= "3.4.0" and python_version < "3.10" and python_version >= "3.7"
google-api-core==2.4.0; python_version >= "3.7"
google-auth==2.3.3; python_version >= "3.7" and python_full_version < "3.0.0" or python_full_version >= "3.6.0" and python_version >= "3.7"
google-cloud-core==2.2.2; python_version >= "3.7"
google-cloud-pubsub==2.9.0; python_version >= "3.6"
google-cloud-storage==2.1.0; python_version >= "3.7"
google-crc32c==1.3.0; python_version >= "3.7"
google-i18n-address==2.5.0
google-measurement-protocol==1.1.0
google-resumable-media==2.1.0; python_version >= "3.7"
googleapis-common-protos==1.54.0; python_version >= "3.7"
graphene-django==2.13.0
graphene-federation==0.1.0
graphene==2.1.9; python_version >= "3.6" and python_version < "4.0"
graphql-core==2.3.2; python_version >= "3.6" and python_version < "4.0"
graphql-relay==2.0.1
grpc-google-iam-v1==0.12.3; python_version >= "3.6"
grpcio-status==1.43.0; python_version >= "3.7"
grpcio==1.43.0; python_version >= "3.7"
gunicorn==20.1.0; python_version >= "3.5"
h11==0.13.0; python_version >= "3.6"
html-to-draftjs==1.0.1
html2text==2020.1.16; python_version >= "3.5"
html5lib==1.1; python_version >= "3.6" and python_full_version < "3.0.0" or python_full_version >= "3.5.0" and python_version >= "3.6"
httptools==0.1.2; sys_platform != "win32" and sys_platform != "cygwin" and platform_python_implementation != "PyPy"
identify==2.4.4; python_full_version >= "3.6.1"
idna==3.3; python_version >= "3.6" and python_full_version < "3.0.0" or python_full_version >= "3.6.0" and python_version >= "3.6"
importlib-metadata==4.10.1; python_version < "3.10" and python_version >= "3.7"
iniconfig==1.1.1; python_version >= "3.6"
isort==5.10.1; python_full_version >= "3.6.1" and python_version < "4.0"
jaeger-client==4.8.0; python_version >= "3.7"
jinja2==3.0.3; python_version >= "3.6"
jmespath==0.10.0; python_version >= "3.6" and python_full_version < "3.0.0" or python_full_version >= "3.3.0" and python_version >= "3.6"
jsonfield==3.1.0; python_version >= "3.6"
kombu==5.2.3; python_version >= "3.7"
lazy-object-proxy==1.7.1; python_version >= "3.6" and python_full_version >= "3.6.2"
libcst==0.3.23; python_version >= "3.6"
lxml==4.7.1; python_version >= "2.7" and python_full_version < "3.0.0" or python_full_version >= "3.5.0"
markdown==3.3.6; python_version >= "3.6"
markupsafe==2.0.1; python_version >= "3.6"
maxminddb==2.2.0; python_version >= "3.6"
mccabe==0.6.1; python_full_version >= "3.6.2"
measurement==3.2.0
micawber==0.5.4
mpmath==1.2.1; python_version >= "3.6"
multidict==5.2.0; python_version >= "3.6"
mypy-extensions==0.4.3; python_full_version >= "3.6.2" and python_version >= "3.6"
mypy==0.910; python_version >= "3.5"
nodeenv==1.6.0; python_full_version >= "3.6.1"
oauthlib==3.1.1; python_version >= "3.6"
openpyxl==3.0.9; python_version >= "3.6"
opentracing==2.4.0
packaging==21.3; python_version >= "3.6" and python_full_version < "3.0.0" or python_full_version >= "3.5.0" and python_version >= "3.6"
pathspec==0.9.0; python_full_version >= "3.6.2"
petl==1.7.4; (python_version >= "2.7" and python_full_version < "3.0.0") or (python_full_version >= "3.4.0")
phonenumberslite==8.12.41
pillow==9.0.0; python_version >= "3.7"
platformdirs==2.4.1; python_version >= "3.7" and python_full_version >= "3.6.2"
pluggy==1.0.0; python_version >= "3.6" and python_full_version < "3.0.0" or python_full_version >= "3.5.0" and python_version >= "3.6"
<<<<<<< HEAD
posuto==2021.10.0
pre-commit==2.16.0; python_full_version >= "3.6.1"
=======
pre-commit==2.17.0; python_full_version >= "3.6.1"
>>>>>>> 75c8c461
prices==1.1.0
promise==2.3; python_version >= "3.6" and python_version < "4.0"
prompt-toolkit==3.0.24; python_full_version >= "3.6.2" and python_version >= "3.6"
proto-plus==1.19.8; python_version >= "3.6"
protobuf==3.19.3
psycopg2-binary==2.9.3; python_version >= "3.6"
py==1.11.0; python_version >= "3.6" and python_full_version < "3.0.0" or python_full_version >= "3.5.0" and python_version >= "3.6"
pyasn1-modules==0.2.8; python_version >= "3.7" and python_full_version < "3.0.0" or python_full_version >= "3.6.0" and python_version >= "3.7"
pyasn1==0.4.8; python_version >= "3.7" and python_full_version < "3.0.0" and python_version < "4" and (python_version >= "3.7" and python_full_version < "3.0.0" or python_full_version >= "3.6.0" and python_version >= "3.7") or python_full_version >= "3.6.0" and python_version >= "3.7" and python_version < "4" and (python_version >= "3.7" and python_full_version < "3.0.0" or python_full_version >= "3.6.0" and python_version >= "3.7")
pybars3==0.9.7
pycodestyle==2.7.0; (python_version >= "2.7" and python_full_version < "3.0.0") or (python_full_version >= "3.4.0")
pycparser==2.21; python_version >= "3.6" and python_full_version < "3.0.0" or python_full_version >= "3.4.0" and python_version >= "3.6"
pydocstyle==6.1.1; python_version >= "3.6"
pydyf==0.1.2; python_version >= "3.6"
pyflakes==2.3.1; python_version >= "2.7" and python_full_version < "3.0.0" or python_full_version >= "3.5.0"
pyjwt==2.3.0; python_version >= "3.6"
pylint-celery==0.3
pylint-django==2.5.0
pylint-plugin-utils==0.7; python_full_version >= "3.6.2"
pylint==2.12.2; python_full_version >= "3.6.2"
pymeta3==0.5.1
pyparsing==3.0.6; python_version >= "3.6"
pyphen==0.12.0; python_version >= "3.7"
pytest-celery==0.0.0
pytest-cov==3.0.0; python_version >= "3.6"
pytest-django-queries==1.2.0
pytest-django==4.5.2; python_version >= "3.5"
pytest-forked==1.4.0; python_version >= "3.6"
pytest-mock==3.6.1; python_version >= "3.6"
pytest-vcr==1.0.2
pytest-xdist==2.5.0; python_version >= "3.6"
pytest==6.2.5; python_version >= "3.6"
python-crontab==2.6.0
python-dateutil==2.8.2; python_version >= "3.6" and python_full_version < "3.0.0" or python_full_version >= "3.3.0" and python_version >= "3.6"
python-dotenv==0.19.2; python_version >= "3.5"
python-http-client==3.3.5; python_version >= "2.7" and python_full_version < "3.0.0" or python_full_version >= "3.5.0"
python-json-logger==2.0.2; python_version >= "3.5"
python-magic-bin==0.4.14; sys_platform == "win32"
python-magic==0.4.24; python_version >= "2.7" and python_full_version < "3.0.0" or python_full_version >= "3.5.0"
python-slugify==4.0.1; python_version >= "2.7" and python_full_version < "3.0.0" or python_full_version >= "3.5.0" and python_version < "3.10"
pytimeparse==1.1.8
pytz==2021.3; python_version >= "3.6" and python_full_version < "3.0.0" or python_full_version >= "3.4.0" and python_version >= "3.6"
pywatchman==1.4.1
pyxb==1.2.5
pyyaml==6.0; python_version >= "3.6" and python_full_version >= "3.6.1"
razorpay==1.2.0
redis==4.1.1; python_version >= "3.6"
requests==2.27.1; (python_version >= "2.7" and python_full_version < "3.0.0") or (python_full_version >= "3.6.0")
rsa==4.8; python_version >= "3.6" and python_version < "4" and (python_version >= "3.7" and python_full_version < "3.0.0" or python_full_version >= "3.6.0" and python_version >= "3.7")
rx==1.6.1
s3transfer==0.5.0; python_version >= "3.6"
sendgrid==6.9.4; (python_version >= "2.7" and python_full_version < "3.0.0") or (python_full_version >= "3.5.0")
sentry-sdk==1.5.3
singledispatch==3.7.0; python_version >= "3.6" and python_version < "4.0"
six==1.16.0; python_full_version >= "3.6.1" and python_version < "3.10" and python_version >= "3.7" and (python_version >= "3.5" and python_full_version < "3.0.0" or python_full_version >= "3.3.0" and python_version >= "3.5") and (python_version >= "2.7" and python_full_version < "3.0.0" or python_full_version >= "3.3.0")
smmap==5.0.0; python_version >= "3.7" and python_full_version < "3.0.0" or python_full_version >= "3.4.0" and python_version < "3.10" and python_version >= "3.7"
snowballstemmer==2.2.0; python_version >= "3.6"
soupsieve==2.3.1; python_version >= "3.6"
sqlparse==0.4.2; python_version >= "3.6"
starkbank-ecdsa==2.0.3; python_version >= "2.7" and python_full_version < "3.0.0" or python_full_version >= "3.5.0"
stripe==2.64.0; (python_version >= "2.7" and python_full_version < "3.0.0") or (python_full_version >= "3.4.0")
sympy==1.9; python_version >= "3.6"
text-unidecode==1.3
threadloop==1.0.2; python_version >= "3.7"
thrift==0.15.0; python_version >= "3.7"
tinycss2==1.1.1; python_version >= "3.6"
toml==0.10.2; python_full_version >= "3.6.2" and python_version >= "3.6" and (python_version >= "2.7" and python_full_version < "3.0.0" or python_full_version >= "3.5.0") and (python_version >= "3.5" and python_full_version < "3.0.0" or python_full_version >= "3.3.0" and python_version >= "3.5") and (python_version >= "3.6" and python_full_version < "3.0.0" or python_full_version >= "3.3.0" and python_version >= "3.6")
tomli==1.2.3; python_version >= "3.6" and python_full_version >= "3.6.2" and (python_version >= "3.6" and python_full_version < "3.0.0" or python_full_version >= "3.4.0" and python_version >= "3.6")
tornado==6.1; python_version >= "3.7"
tox==3.24.5; (python_version >= "2.7" and python_full_version < "3.0.0") or (python_full_version >= "3.5.0")
transifex-client==0.14.4; (python_version >= "2.7" and python_full_version < "3.0.0") or (python_full_version >= "3.4.0" and python_version < "3.10")
types-pkg-resources==0.1.3
types-python-dateutil==2.8.8
types-pytz==2021.3.4
types-requests==2.27.7
types-urllib3==1.26.7
typing-extensions==4.0.1; python_version >= "3.6" and python_full_version >= "3.6.2" and python_version < "3.10"
typing-inspect==0.7.1; python_version >= "3.6"
unidecode==1.3.2; python_version >= "3.6" and python_version < "4.0"
urllib3==1.26.8; python_version >= "3.6" and python_full_version < "3.0.0" or python_full_version >= "3.6.0" and python_version < "3.10" and python_version >= "3.6"
uvicorn==0.13.4
uvloop==0.16.0; sys_platform != "win32" and sys_platform != "cygwin" and platform_python_implementation != "PyPy" and python_version >= "3.7"
vcrpy==4.1.1; python_version >= "3.5"
vine==5.0.0; python_version >= "3.7"
virtualenv==20.13.0; python_full_version >= "3.6.1"
watchgod==0.7; python_version >= "3.5"
wcwidth==0.2.5; python_full_version >= "3.6.2" and python_version >= "3.6"
weasyprint==54.0; python_version >= "3.6"
webencodings==0.5.1; python_version >= "3.6" and python_full_version < "3.0.0" or python_full_version >= "3.5.0" and python_version >= "3.6"
websockets==8.1; python_full_version >= "3.6.1"
wrapt==1.13.3; python_full_version >= "3.6.2" and python_version >= "3.5" and (python_version >= "3.6" and python_full_version < "3.0.0" or python_full_version >= "3.5.0" and python_version >= "3.6")
yarl==1.7.2; python_version >= "3.6"
zipp==3.7.0; python_version < "3.10" and python_version >= "3.7"
zopfli==0.1.9; python_version >= "3.7"<|MERGE_RESOLUTION|>--- conflicted
+++ resolved
@@ -126,12 +126,8 @@
 pillow==9.0.0; python_version >= "3.7"
 platformdirs==2.4.1; python_version >= "3.7" and python_full_version >= "3.6.2"
 pluggy==1.0.0; python_version >= "3.6" and python_full_version < "3.0.0" or python_full_version >= "3.5.0" and python_version >= "3.6"
-<<<<<<< HEAD
 posuto==2021.10.0
-pre-commit==2.16.0; python_full_version >= "3.6.1"
-=======
 pre-commit==2.17.0; python_full_version >= "3.6.1"
->>>>>>> 75c8c461
 prices==1.1.0
 promise==2.3; python_version >= "3.6" and python_version < "4.0"
 prompt-toolkit==3.0.24; python_full_version >= "3.6.2" and python_version >= "3.6"
